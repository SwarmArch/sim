from __future__ import (absolute_import, division, print_function)

import os
Import('env')
Import('libsimalloc')
Import('runtime')

env = env.Clone()
env.Append(CPPPATH = [Dir('.').srcnode().abspath])
env.Append(CPPDEFINES = {'SWARM_CACHE_LINE' : 64,
                         runtime.upper() + '_RUNTIME' : 1,
                         })
env.Append(CXXFLAGS = ['-std=c++14'])
env.Append(CFLAGS = ['-std=c11', '-Wstrict-prototypes'])

# Linux distros have been enabling more compiler options by default to improve
# security, even if it may hurt performance and breaks some builds.  See:
# https://wiki.ubuntu.com/ToolChain/CompilerFlags
# https://wiki.debian.org/Hardening
# Let's fight the nanny distros and try to get more consistent behavior
# by disabling new security-related compiler features.
env.Append(CPPFLAGS = ['-fno-stack-protector'])
if not GetOption('clang'):
    env.Append(CPPFLAGS = ['-no-pie', '-fno-PIE'])
    env.Append(LINKFLAGS = ['-no-pie', '-fno-PIE'])
print('Checking whether compiler supports stack-clash prevention and Intel CET...')
<<<<<<< HEAD
# These flags don't exist prior to GCC 8.
testEnv = env.Clone()
#env.Append(CPPFLAGS = ['-fno-stack-clash-protection', '-fcf-protection=none'])
=======
testEnv = env.Clone()
>>>>>>> 594736ce
testEnv.Append(CPPFLAGS = ['-fno-stack-clash-protection', '-fcf-protection=none'])
conf = Configure(testEnv)
flagsAreSupported = conf.CheckCXX()
testEnv = conf.Finish()
if flagsAreSupported:
    env = testEnv
else:
    # CheckCXX() printed a scary message upon failure. Tell the user not to worry.
    print('^That failure is good. Continuing with build.')

env.Append(LIBS = ['pthread'])

programs = Glob('*.cpp', strings=True) + Glob('*.c', strings=True)

variant_programs = {
    'bfs.cpp' : [('cg', 'COARSE_GRAIN_TASKS')],
    'roi_exit.cpp' : [('syscall', 'TRY_SYS_EXIT'), ('group_syscall', 'TRY_SYS_EXIT_GROUP')],
}

max_arguments = {
    'bfs' : 3,
    'precede_stallers' : 4,
    'taskbomb' : 2,
    'taskbomb_tied' : 3,
}

allocators = {
    'swarm' : ['simalloc', 'tcmalloc'],
    'seq' : ['simalloc', 'native'],
}
assert runtime in allocators

def build(program, variantArgs = None):
    program_basename, _ = os.path.splitext(program)
    local = env.Clone()
    if program_basename in max_arguments:
        local.Append(CPPDEFINES = {'PLS_APP_MAX_ARGS' :
                                   max_arguments[program_basename]})
    programSuffix = ""
    if variantArgs:
        (variantSuffix, variantDefine) = variantArgs
        local.Append(CPPDEFINES = [variantDefine])
        local["OBJSUFFIX"] = "_" + variantSuffix + ".o"
        programSuffix = "_" + variantSuffix

    objects = [local.Object(program)]

    for alloc in allocators[runtime]:
        allocenv = local.Clone()
        if alloc == "simalloc": allocenv.Prepend(LIBS = [libsimalloc])
        if alloc == "tcmalloc": allocenv.Prepend(LIBS = ['tcmalloc_minimal'])
        programpath = program_basename + programSuffix
        if alloc != 'simalloc': programpath = os.path.join(alloc, programpath)
        allocenv.Program(target=programpath, source=objects)

for p in programs: build(p)
for (p, varList) in list(variant_programs.items()):
    for var in varList: build(p, var)

if runtime == 'swarm' and not GetOption('clang'):
    SConscript('load_balance/SConscript', exports = ['env'], duplicate=0)<|MERGE_RESOLUTION|>--- conflicted
+++ resolved
@@ -24,13 +24,7 @@
     env.Append(CPPFLAGS = ['-no-pie', '-fno-PIE'])
     env.Append(LINKFLAGS = ['-no-pie', '-fno-PIE'])
 print('Checking whether compiler supports stack-clash prevention and Intel CET...')
-<<<<<<< HEAD
-# These flags don't exist prior to GCC 8.
 testEnv = env.Clone()
-#env.Append(CPPFLAGS = ['-fno-stack-clash-protection', '-fcf-protection=none'])
-=======
-testEnv = env.Clone()
->>>>>>> 594736ce
 testEnv.Append(CPPFLAGS = ['-fno-stack-clash-protection', '-fcf-protection=none'])
 conf = Configure(testEnv)
 flagsAreSupported = conf.CheckCXX()
